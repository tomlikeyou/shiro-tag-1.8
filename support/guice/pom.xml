--- conflicted
+++ resolved
@@ -22,11 +22,7 @@
     <parent>
         <groupId>org.apache.shiro</groupId>
         <artifactId>shiro-root</artifactId>
-<<<<<<< HEAD
-        <version>1.2.1-SNAPSHOT</version>
-=======
         <version>1.2.0-SNAPSHOT</version>
->>>>>>> e83520ef
         <relativePath>../../pom.xml</relativePath>
     </parent>
 
